package excelize

import (
	"bytes"
	"encoding/xml"
	"fmt"
	"io"
	"math"
	"strconv"
	"strings"
)

// GetRows return all the rows in a sheet by given worksheet name (case
// sensitive). For example:
//
//    for _, row := range xlsx.GetRows("Sheet1") {
//        for _, colCell := range row {
//            fmt.Print(colCell, "\t")
//        }
//        fmt.Println()
//    }
//
func (f *File) GetRows(sheet string) [][]string {
	xlsx := f.workSheetReader(sheet)
	rows := [][]string{}
	name, ok := f.sheetMap[trimSheetName(sheet)]
	if !ok {
		return rows
	}
	if xlsx != nil {
		output, _ := xml.Marshal(f.Sheet[name])
		f.saveFileList(name, replaceWorkSheetsRelationshipsNameSpaceBytes(output))
	}
	decoder := xml.NewDecoder(bytes.NewReader(f.readXML(name)))
	d := f.sharedStringsReader()
	var inElement string
	var r xlsxRow
	var row []string
	tr, tc := f.getTotalRowsCols(name)
	for i := 0; i < tr; i++ {
		row = []string{}
		for j := 0; j <= tc; j++ {
			row = append(row, "")
		}
		rows = append(rows, row)
	}
	decoder = xml.NewDecoder(bytes.NewReader(f.readXML(name)))
	for {
		token, _ := decoder.Token()
		if token == nil {
			break
		}
		switch startElement := token.(type) {
		case xml.StartElement:
			inElement = startElement.Name.Local
			if inElement == "row" {
				r = xlsxRow{}
				decoder.DecodeElement(&r, &startElement)
				cr := r.R - 1
				for _, colCell := range r.C {
					c := TitleToNumber(strings.Map(letterOnlyMapF, colCell.R))
					val, _ := colCell.getValueFrom(f, d)
					rows[cr][c] = val
				}
			}
		default:
		}
	}
	return rows
}

// Rows defines an iterator to a sheet
type Rows struct {
	decoder *xml.Decoder
	token   xml.Token
	err     error
	f       *File
}

// Next will return true if find the next row element.
func (rows *Rows) Next() bool {
	for {
		rows.token, rows.err = rows.decoder.Token()
		if rows.err == io.EOF {
			rows.err = nil
		}
		if rows.token == nil {
			return false
		}

		switch startElement := rows.token.(type) {
		case xml.StartElement:
			inElement := startElement.Name.Local
			if inElement == "row" {
				return true
			}
		}
	}
}

// Error will return the error when the find next row element
func (rows *Rows) Error() error {
	return rows.err
}

// Columns return the current row's column values
func (rows *Rows) Columns() []string {
	if rows.token == nil {
		return []string{}
	}
	startElement := rows.token.(xml.StartElement)
	r := xlsxRow{}
	rows.decoder.DecodeElement(&r, &startElement)
	d := rows.f.sharedStringsReader()
	row := make([]string, len(r.C), len(r.C))
	for _, colCell := range r.C {
		c := TitleToNumber(strings.Map(letterOnlyMapF, colCell.R))
		val, _ := colCell.getValueFrom(rows.f, d)
		row[c] = val
	}
	return row
}

// ErrSheetNotExist defines an error of sheet is not exist
type ErrSheetNotExist struct {
	SheetName string
}

func (err ErrSheetNotExist) Error() string {
	return fmt.Sprintf("Sheet %s is not exist", string(err.SheetName))
}

// Rows return a rows iterator. For example:
//
//    rows, err := xlsx.GetRows("Sheet1")
//    for rows.Next() {
//        for _, colCell := range rows.Columns() {
//            fmt.Print(colCell, "\t")
//        }
//        fmt.Println()
//    }
//
func (f *File) Rows(sheet string) (*Rows, error) {
	xlsx := f.workSheetReader(sheet)
	name, ok := f.sheetMap[trimSheetName(sheet)]
	if !ok {
		return nil, ErrSheetNotExist{sheet}
	}
	if xlsx != nil {
<<<<<<< HEAD
		output, err := xml.Marshal(f.Sheet[name])
		if err != nil {
			return nil, err
		}
		f.saveFileList(name, replaceWorkSheetsRelationshipsNameSpaceBytes(output))
=======
		output, _ := xml.Marshal(f.Sheet[name])
		f.saveFileList(name, replaceWorkSheetsRelationshipsNameSpace(string(output)))
>>>>>>> 3ca180f0
	}
	return &Rows{
		f:       f,
		decoder: xml.NewDecoder(bytes.NewReader(f.readXML(name))),
	}, nil
}

// getTotalRowsCols provides a function to get total columns and rows in a
// worksheet.
func (f *File) getTotalRowsCols(name string) (int, int) {
	decoder := xml.NewDecoder(bytes.NewReader(f.readXML(name)))
	var inElement string
	var r xlsxRow
	var tr, tc int
	for {
		token, _ := decoder.Token()
		if token == nil {
			break
		}
		switch startElement := token.(type) {
		case xml.StartElement:
			inElement = startElement.Name.Local
			if inElement == "row" {
				r = xlsxRow{}
				decoder.DecodeElement(&r, &startElement)
				tr = r.R
				for _, colCell := range r.C {
					col := TitleToNumber(strings.Map(letterOnlyMapF, colCell.R))
					if col > tc {
						tc = col
					}
				}
			}
		default:
		}
	}
	return tr, tc
}

// SetRowHeight provides a function to set the height of a single row. For
// example, set the height of the first row in Sheet1:
//
//    xlsx.SetRowHeight("Sheet1", 1, 50)
//
func (f *File) SetRowHeight(sheet string, row int, height float64) {
	xlsx := f.workSheetReader(sheet)
	cells := 0
	rowIdx := row - 1
	completeRow(xlsx, row, cells)
	xlsx.SheetData.Row[rowIdx].Ht = height
	xlsx.SheetData.Row[rowIdx].CustomHeight = true
}

// getRowHeight provides function to get row height in pixels by given sheet
// name and row index.
func (f *File) getRowHeight(sheet string, row int) int {
	xlsx := f.workSheetReader(sheet)
	for _, v := range xlsx.SheetData.Row {
		if v.R == row+1 && v.Ht != 0 {
			return int(convertRowHeightToPixels(v.Ht))
		}
	}
	// Optimisation for when the row heights haven't changed.
	return int(defaultRowHeightPixels)
}

// GetRowHeight provides function to get row height by given worksheet name
// and row index. For example, get the height of the first row in Sheet1:
//
//    xlsx.GetRowHeight("Sheet1", 1)
//
func (f *File) GetRowHeight(sheet string, row int) float64 {
	xlsx := f.workSheetReader(sheet)
	for _, v := range xlsx.SheetData.Row {
		if v.R == row && v.Ht != 0 {
			return v.Ht
		}
	}
	// Optimisation for when the row heights haven't changed.
	return defaultRowHeightPixels
}

// sharedStringsReader provides function to get the pointer to the structure
// after deserialization of xl/sharedStrings.xml.
func (f *File) sharedStringsReader() *xlsxSST {
	if f.SharedStrings == nil {
		var sharedStrings xlsxSST
		ss := f.readXML("xl/sharedStrings.xml")
		if len(ss) == 0 {
			ss = f.readXML("xl/SharedStrings.xml")
		}
		xml.Unmarshal([]byte(ss), &sharedStrings)
		f.SharedStrings = &sharedStrings
	}
	return f.SharedStrings
}

// getValueFrom return a value from a column/row cell, this function is inteded
// to be used with for range on rows an argument with the xlsx opened file.
func (xlsx *xlsxC) getValueFrom(f *File, d *xlsxSST) (string, error) {
	switch xlsx.T {
	case "s":
		xlsxSI := 0
		xlsxSI, _ = strconv.Atoi(xlsx.V)
		if len(d.SI[xlsxSI].R) > 0 {
			value := ""
			for _, v := range d.SI[xlsxSI].R {
				value += v.T
			}
			return value, nil
		}
		return f.formattedValue(xlsx.S, d.SI[xlsxSI].T), nil
	case "str":
		return f.formattedValue(xlsx.S, xlsx.V), nil
	case "inlineStr":
		return f.formattedValue(xlsx.S, xlsx.IS.T), nil
	default:
		return f.formattedValue(xlsx.S, xlsx.V), nil
	}
}

// SetRowVisible provides a function to set visible of a single row by given
// worksheet name and row index. For example, hide row 2 in Sheet1:
//
//    xlsx.SetRowVisible("Sheet1", 2, false)
//
func (f *File) SetRowVisible(sheet string, rowIndex int, visible bool) {
	xlsx := f.workSheetReader(sheet)
	rows := rowIndex + 1
	cells := 0
	completeRow(xlsx, rows, cells)
	if visible {
		xlsx.SheetData.Row[rowIndex].Hidden = false
		return
	}
	xlsx.SheetData.Row[rowIndex].Hidden = true
}

// GetRowVisible provides a function to get visible of a single row by given
// worksheet name and row index. For example, get visible state of row 2 in
// Sheet1:
//
//    xlsx.GetRowVisible("Sheet1", 2)
//
func (f *File) GetRowVisible(sheet string, rowIndex int) bool {
	xlsx := f.workSheetReader(sheet)
	rows := rowIndex + 1
	cells := 0
	completeRow(xlsx, rows, cells)
	return !xlsx.SheetData.Row[rowIndex].Hidden
}

// RemoveRow provides function to remove single row by given worksheet name and
// row index. For example, remove row 3 in Sheet1:
//
//    xlsx.RemoveRow("Sheet1", 2)
//
func (f *File) RemoveRow(sheet string, row int) {
	if row < 0 {
		return
	}
	xlsx := f.workSheetReader(sheet)
	row++
	for i, r := range xlsx.SheetData.Row {
		if r.R == row {
			xlsx.SheetData.Row = append(xlsx.SheetData.Row[:i], xlsx.SheetData.Row[i+1:]...)
			f.adjustHelper(sheet, -1, row, -1)
			return
		}
	}
}

// InsertRow provides function to insert a new row before given row index. For
// example, create a new row before row 3 in Sheet1:
//
//    xlsx.InsertRow("Sheet1", 2)
//
func (f *File) InsertRow(sheet string, row int) {
	if row < 0 {
		return
	}
	row++
	f.adjustHelper(sheet, -1, row, 1)
}

// checkRow provides function to check and fill each column element for all rows
// and make that is continuous in a worksheet of XML. For example:
//
//    <row r="15" spans="1:22" x14ac:dyDescent="0.2">
//        <c r="A15" s="2" />
//        <c r="B15" s="2" />
//        <c r="F15" s="1" />
//        <c r="G15" s="1" />
//    </row>
//
// in this case, we should to change it to
//
//    <row r="15" spans="1:22" x14ac:dyDescent="0.2">
//        <c r="A15" s="2" />
//        <c r="B15" s="2" />
//        <c r="C15" s="2" />
//        <c r="D15" s="2" />
//        <c r="E15" s="2" />
//        <c r="F15" s="1" />
//        <c r="G15" s="1" />
//    </row>
//
// Noteice: this method could be very slow for large spreadsheets (more than
// 3000 rows one sheet).
func checkRow(xlsx *xlsxWorksheet) {
	buffer := bytes.Buffer{}
	for k := range xlsx.SheetData.Row {
		lenCol := len(xlsx.SheetData.Row[k].C)
		if lenCol > 0 {
			endR := string(strings.Map(letterOnlyMapF, xlsx.SheetData.Row[k].C[lenCol-1].R))
			endRow, _ := strconv.Atoi(strings.Map(intOnlyMapF, xlsx.SheetData.Row[k].C[lenCol-1].R))
			endCol := TitleToNumber(endR) + 1
			if lenCol < endCol {
				oldRow := xlsx.SheetData.Row[k].C
				xlsx.SheetData.Row[k].C = xlsx.SheetData.Row[k].C[:0]
				tmp := []xlsxC{}
				for i := 0; i < endCol; i++ {
					buffer.WriteString(ToAlphaString(i))
					buffer.WriteString(strconv.Itoa(endRow))
					tmp = append(tmp, xlsxC{
						R: buffer.String(),
					})
					buffer.Reset()
				}
				xlsx.SheetData.Row[k].C = tmp
				for _, y := range oldRow {
					colAxis := TitleToNumber(string(strings.Map(letterOnlyMapF, y.R)))
					xlsx.SheetData.Row[k].C[colAxis] = y
				}
			}
		}
	}
}

// completeRow provides function to check and fill each column element for a
// single row and make that is continuous in a worksheet of XML by given row
// index and axis.
func completeRow(xlsx *xlsxWorksheet, row, cell int) {
	currentRows := len(xlsx.SheetData.Row)
	if currentRows > 1 {
		lastRow := xlsx.SheetData.Row[currentRows-1].R
		if lastRow >= row {
			row = lastRow
		}
	}
	for i := currentRows; i < row; i++ {
		xlsx.SheetData.Row = append(xlsx.SheetData.Row, xlsxRow{
			R: i + 1,
		})
	}
	buffer := bytes.Buffer{}
	for ii := currentRows; ii < row; ii++ {
		start := len(xlsx.SheetData.Row[ii].C)
		if start == 0 {
			for iii := start; iii < cell; iii++ {
				buffer.WriteString(ToAlphaString(iii))
				buffer.WriteString(strconv.Itoa(ii + 1))
				xlsx.SheetData.Row[ii].C = append(xlsx.SheetData.Row[ii].C, xlsxC{
					R: buffer.String(),
				})
				buffer.Reset()
			}
		}
	}
}

// convertRowHeightToPixels provides function to convert the height of a cell
// from user's units to pixels. If the height hasn't been set by the user we use
// the default value. If the row is hidden it has a value of zero.
func convertRowHeightToPixels(height float64) float64 {
	var pixels float64
	if height == 0 {
		return pixels
	}
	pixels = math.Ceil(4.0 / 3.0 * height)
	return pixels
}<|MERGE_RESOLUTION|>--- conflicted
+++ resolved
@@ -147,16 +147,8 @@
 		return nil, ErrSheetNotExist{sheet}
 	}
 	if xlsx != nil {
-<<<<<<< HEAD
-		output, err := xml.Marshal(f.Sheet[name])
-		if err != nil {
-			return nil, err
-		}
+		output, _ := xml.Marshal(f.Sheet[name])
 		f.saveFileList(name, replaceWorkSheetsRelationshipsNameSpaceBytes(output))
-=======
-		output, _ := xml.Marshal(f.Sheet[name])
-		f.saveFileList(name, replaceWorkSheetsRelationshipsNameSpace(string(output)))
->>>>>>> 3ca180f0
 	}
 	return &Rows{
 		f:       f,
